<p align="center">
  <img width="100" src="https://raw.githubusercontent.com/e2b-dev/E2B/main/readme-assets/logo-circle.png" alt="e2b logo">
</p>

<h1 align="center">
  Code Interpreter SDK
</h1>

<!---
<h3 align="center">
  SDK made to control the E2B Sandboxes - secure cloud environments for running LLM-generated code
</h3>
--->
The Code Interpreter SDK is made to control the E2B Sandboxes - secure cloud environments for running LLM-generated code. The SDK lets you give your AI app a custom code interpreter.

<<<<<<< HEAD
- ✔️ Works with any LLM and AI framework (see [Cookbook](https://github.com/e2b-dev/e2b-cookbook/tree/main) for examples)
- ✔️ Supports streaming content like charts and stdout, stderr
- ✔️ Python & JS SDK
- ✔️ Runs on serverless and edge functions
- ✔️ Runs AI-generated code in secure sandboxed environments
- ✔️ 100% open source (including [infrastructure](https://github.com/e2b-dev/infra))
=======
## 💻 Supported language runtimes
- ✅ Python
- [(Beta)](https://e2b.dev/docs/guide/beta-code-interpreter-language-runtimes) JavaScript, R, Java
>>>>>>> a9e16391


##### 💻 Supported language runtimes
- ✔️ Python
- [(Beta)](https://e2b.dev/docs/guide/beta-code-interpreter-language-runtimes) JavaScript, R, Java


<!---
<img width="100%" src="/readme-assets/preview.png" alt="Cover image">

--->

<h4 align="center">
  <a href="https://pypi.org/project/e2b/">
    <img alt="Last 1 month downloads for the Python SDK" loading="lazy" width="200" height="20" decoding="async" data-nimg="1"
    style="color:transparent;width:auto;height:100%" src="https://img.shields.io/pypi/dm/e2b?label=PyPI%20Downloads">
  </a>
  <a href="https://www.npmjs.com/package/e2b">
    <img alt="Last 1 month downloads for the Python SDK" loading="lazy" width="200" height="20" decoding="async" data-nimg="1"
    style="color:transparent;width:auto;height:100%" src="https://img.shields.io/npm/dm/e2b?label=NPM%20Downloads">
  </a>
</h4>

---
### What is E2B?

[E2B](https://www.e2b.dev/) is an open-source runtime for running AI-generated code in secure cloud Sandboxes. It's tailor-made for agentic & AI use cases.

<!---
<h4 align="center">
  <a href="https://e2b.dev/docs">Docs</a> |
  <a href="https://e2b.dev">Website</a> |
  <a href="https://discord.gg/U7KEcGErtQ">Discord</a> |
  <a href="https://twitter.com/e2b_dev">Twitter</a>
</h4>
--->


<div align='center'>
<!-- <a href="https://e2b.dev/docs" target="_blank">
<img src="https://img.shields.io/badge/docs-%2300acee.svg?color=143D52&style=for-the-badge&logo=x&logoColor=white" alt=docs style="margin-bottom: 5px;"/></a>  -->
<a href="https://twitter.com/e2b_dev" target="_blank">
<img src="https://img.shields.io/badge/x (twitter)-%2300acee.svg?color=000000&style=for-the-badge&logo=x&logoColor=white" alt=linkedin style="margin-bottom: 5px;"/></a> 
<a href="https://discord.com/invite/U7KEcGErtQ" target="_blank">
<img src="https://img.shields.io/badge/discord -%2300acee.svg?color=143D52&style=for-the-badge&logo=discord&logoColor=white" alt=discord style="margin-bottom: 5px;"/></a> 
<a href="https://www.linkedin.com/company/e2b-dev/" target="_blank">
<img src="https://img.shields.io/badge/linkedin-%2300acee.svg?color=000000&style=for-the-badge&logo=linkedin&logoColor=white" alt=linkedin style="margin-bottom: 5px;"/></a> 
</div align='center'>


### E2B Sandbox
E2B Sandbox is a secure cloud environment that allows AI agents and apps. You can run multiple instances of Sandboxes, and have long-running sessions. Inside the Sandboxes, LLMs can use the same tools as humans do, e.g.:

- Running LLM generated code
- Cloud browsers
- GitHub repositories and CLIs
- Coding tools like linters, autocomplete, "go-to defintion"
- Audio & video editing


## Getting Started & Documentation

> Please visit [documentation](https://e2b.dev/docs) to get started.

**Python**

1. Install SDK

```bash
pip install e2b_code_interpreter
```

2. Execute code with code interpreter inside sandbox

```py
from e2b_code_interpreter import Sandbox

with Sandbox() as sandbox:
    sandbox.run_code("x = 1")

    execution = sandbox.run_code("x+=1; x")
    print(execution.text)  # outputs 2
```

**JavaScript & TypeScript**

1. Install SDK

```bash
npm i @e2b/code-interpreter
```

2. Execute code with code interpreter inside sandbox

```js
import { Sandbox } from '@e2b/code-interpreter'

<<<<<<< HEAD
const sandbox = await Sandbox.create()
await sbx.runCode()('x = 1')
=======
**LLM Providers**
- 🪸 [Claude with code intepreter](https://github.com/e2b-dev/e2b-cookbook/blob/main/examples/claude-code-interpreter-python/claude_code_interpreter.ipynb)
- 🦙 [Llama 3 with code interpreter](https://github.com/e2b-dev/e2b-cookbook/tree/main/examples/llama-3-code-interpreter-python)
- [Mixtral with code interpreter and chat UI](https://github.com/e2b-dev/e2b-cookbook/tree/main/templates/mixtral-8x7b-code-interpreter-nextjs)
>>>>>>> a9e16391

const execution = await sbx.runCode()('x+=1; x')
console.log(execution.text)  // outputs 2

await sandbox.close()
```<|MERGE_RESOLUTION|>--- conflicted
+++ resolved
@@ -13,18 +13,12 @@
 --->
 The Code Interpreter SDK is made to control the E2B Sandboxes - secure cloud environments for running LLM-generated code. The SDK lets you give your AI app a custom code interpreter.
 
-<<<<<<< HEAD
 - ✔️ Works with any LLM and AI framework (see [Cookbook](https://github.com/e2b-dev/e2b-cookbook/tree/main) for examples)
 - ✔️ Supports streaming content like charts and stdout, stderr
 - ✔️ Python & JS SDK
 - ✔️ Runs on serverless and edge functions
 - ✔️ Runs AI-generated code in secure sandboxed environments
 - ✔️ 100% open source (including [infrastructure](https://github.com/e2b-dev/infra))
-=======
-## 💻 Supported language runtimes
-- ✅ Python
-- [(Beta)](https://e2b.dev/docs/guide/beta-code-interpreter-language-runtimes) JavaScript, R, Java
->>>>>>> a9e16391
 
 
 ##### 💻 Supported language runtimes
@@ -122,15 +116,8 @@
 ```js
 import { Sandbox } from '@e2b/code-interpreter'
 
-<<<<<<< HEAD
 const sandbox = await Sandbox.create()
 await sbx.runCode()('x = 1')
-=======
-**LLM Providers**
-- 🪸 [Claude with code intepreter](https://github.com/e2b-dev/e2b-cookbook/blob/main/examples/claude-code-interpreter-python/claude_code_interpreter.ipynb)
-- 🦙 [Llama 3 with code interpreter](https://github.com/e2b-dev/e2b-cookbook/tree/main/examples/llama-3-code-interpreter-python)
-- [Mixtral with code interpreter and chat UI](https://github.com/e2b-dev/e2b-cookbook/tree/main/templates/mixtral-8x7b-code-interpreter-nextjs)
->>>>>>> a9e16391
 
 const execution = await sbx.runCode()('x+=1; x')
 console.log(execution.text)  // outputs 2
