[tool.poetry]
name = "e2b-code-interpreter"
version = "0.0.11a3"
description = "E2B Code Interpreter - Stateful code execution"
authors = ["e2b <hello@e2b.dev>"]
license = "Apache-2.0"
readme = "README.md"
homepage = "https://e2b.dev/"
repository = "https://github.com/e2b-dev/e2b-code-interpreter/tree/python"
packages = [{ include = "e2b_code_interpreter" }]

[tool.poetry.dependencies]
python = "^3.8"

websocket-client = "^1.7.0"
websockets = "^12.0"
<<<<<<< HEAD
e2b = "0.17.2a25"
=======
e2b = "0.17.2a23"
>>>>>>> 9fbbe7af
requests = "^2.32.3"
httpx = ">=0.20.0,<0.28.0"
attrs = ">=21.3.0"
python-dateutil = "^2.8.0"

[tool.poetry.group.dev.dependencies]
black = "^24.3.0"
pytest = "^7.4.0"
python-dotenv = "^1.0.0"
pytest-dotenv = "^0.5.2"

[build-system]
requires = ["poetry-core"]
build-backend = "poetry.core.masonry.api"

[tool.poetry.urls]
"Bug Tracker" = "https://github.com/e2b-dev/code-interpreter/issues"<|MERGE_RESOLUTION|>--- conflicted
+++ resolved
@@ -14,11 +14,7 @@
 
 websocket-client = "^1.7.0"
 websockets = "^12.0"
-<<<<<<< HEAD
 e2b = "0.17.2a25"
-=======
-e2b = "0.17.2a23"
->>>>>>> 9fbbe7af
 requests = "^2.32.3"
 httpx = ">=0.20.0,<0.28.0"
 attrs = ">=21.3.0"
